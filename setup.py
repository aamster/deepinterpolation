# -*- coding: utf-8 -*-

from setuptools import setup, find_packages


with open("README.rst", encoding='utf-8') as f:
    readme = f.read()

with open("LICENSE") as f:
    license = f.read()

with open("requirements.txt", "r") as f:
    required = f.read().splitlines()

setup(
    name="deepinterpolation",
    version="0.1.3",
<<<<<<< HEAD
    description=("Implemenent DeepInterpolation to denoise data by"
                 "removing independent noise"),
=======
    description="Implemenent DeepInterpolation to denoise data by removing \
independent noise",
>>>>>>> ae1dd5c9
    long_description_content_type='text/x-rst',
    long_description=readme,
    author="Jerome Lecoq",
    author_email="jeromel@alleninstitute.org",
    url="https://github.com/AllenInstitute/deepinterpolation",
    license=license,
    packages=find_packages(exclude=("tests", "docs")),
    install_requires=required,
)<|MERGE_RESOLUTION|>--- conflicted
+++ resolved
@@ -15,13 +15,8 @@
 setup(
     name="deepinterpolation",
     version="0.1.3",
-<<<<<<< HEAD
-    description=("Implemenent DeepInterpolation to denoise data by"
-                 "removing independent noise"),
-=======
     description="Implemenent DeepInterpolation to denoise data by removing \
 independent noise",
->>>>>>> ae1dd5c9
     long_description_content_type='text/x-rst',
     long_description=readme,
     author="Jerome Lecoq",
